name: CI

on:
  push:
    branches: [main, staging, trying]
  pull_request:
<<<<<<< HEAD
    branches: [main]
=======
    branches: [ main ]
  schedule:
    # runs 1 min after 2 or 1 AM (summer/winter) berlin time
    - cron: '1 0 * * *'
>>>>>>> 4bd7f502

env:
  CARGO_TERM_COLOR: always
  NO_STD_CHECK_TARGETS: thumbv6m-none-eabi thumbv8m.base-none-eabi riscv32i-unknown-none-elf
  NO_STD_TARGET: thumbv7em-none-eabi # firmware uses atomics
  QEMU_TARGET: thumbv7m-none-eabi

jobs:
  host:
    strategy:
      matrix:
        rust:
          - stable
          - nightly
        os:
          - ubuntu-latest
          - macOS-latest
          - windows-latest
    runs-on: ${{ matrix.os }}
    timeout-minutes: 20
    steps:
      - uses: actions/checkout@v2
      - uses: actions-rs/toolchain@v1
        with:
          profile: minimal
          toolchain: ${{ matrix.rust }}
          override: true
      - name: Install C libraries for tooling on ubuntu
        if: matrix.os == 'ubuntu-latest'
        run: sudo apt-get update && sudo apt-get install libudev-dev libusb-1.0-0-dev
      - name: Install C libraries for tooling on macOS
        if: matrix.os == 'macOS-latest'
        run: brew install libusb
      - name: Check that all crates that can be compiled for the host build, check that defmt compiles with different features, run all unit tests on the host
        run: cargo xtask -d test-host

  cross:
    runs-on: ubuntu-latest
    steps:
      - uses: actions/checkout@v2
      - uses: actions-rs/toolchain@v1
        with:
          profile: minimal
          toolchain: stable
          override: true
          target: ${{ env.NO_STD_TARGET }}
      - name: Install Rust targets, build defmt crates for no_std targets, build defmt dependent crates for cortex-m targets, build panic-probe with different features
        run: cargo xtask test-cross

  lint:
    strategy:
      matrix:
        rust:
          - stable
        os:
          - ubuntu-latest
          - macOS-latest
    runs-on: ${{ matrix.os }}
    timeout-minutes: 10
    steps:
      - uses: actions/checkout@v2
      - uses: actions-rs/toolchain@v1
        with:
          profile: minimal
          toolchain: ${{ matrix.rust }}
          override: true
      - name: Run rustfmt & clippy
        run: cargo xtask test-lint

  mdbook:
    strategy:
      matrix:
        rust:
          - stable
        os:
          - ubuntu-latest
          - macOS-latest
    runs-on: ${{ matrix.os }}
    timeout-minutes: 10
    steps:
      - uses: actions/checkout@v2
      - uses: actions-rs/toolchain@v1
        with:
          profile: minimal
          toolchain: ${{ matrix.rust }}
          override: true
      - name: Setup mdBook
        uses: peaceiris/actions-mdbook@v1
        with:
          mdbook-version: latest
      - name: Run book tests
        run: cargo xtask test-book

  qemu-snapshot:
    strategy:
      matrix:
        rust:
          - stable
          - nightly
    runs-on: ubuntu-latest
    steps:
<<<<<<< HEAD
      - uses: actions/checkout@v2
      - uses: actions-rs/toolchain@v1
        with:
          profile: minimal
          toolchain: ${{ matrix.rust }}
          override: true
          target: ${{ env.QEMU_TARGET }}
      - name: Install dependencies
        run: sudo apt-get update && sudo apt-get install qemu qemu-system-arm
      - name: Run QEMU snapshot tests
        run: cargo xtask test-snapshot
      - name: install decoder v0.2.0
        working-directory: firmware/qemu
        run: cargo install --debug --git https://github.com/knurling-rs/defmt --rev v0.2.0-with-qemu-run-ignore-version qemu-run
      - name: Backward compatibility check against decoder v0.2.0
        env:
          CARGO_TARGET_THUMBV7M_NONE_EABI_RUNNER: qemu-run
          QEMU_RUN_IGNORE_VERSION: 1
        run: cargo xtask test-snapshot
=======
    - uses: actions/checkout@v2
    - uses: actions-rs/toolchain@v1
      with:
        profile: minimal
        toolchain: ${{ matrix.rust }}
        override: true
        target: ${{ env.QEMU_TARGET }}
    - name: Install dependencies
      run: sudo apt-get update && sudo apt-get install qemu qemu-system-arm
    - name: Build and Run QEMU tests
      working-directory: firmware/qemu
      run: ./test.sh
    - name: Backward compatibility check against decoder v0.2.0
      working-directory: firmware/qemu
      env:
        CARGO_TARGET_THUMBV7M_NONE_EABI_RUNNER: qemu-run
        QEMU_RUN_IGNORE_VERSION: 1
      run: |
        cargo install --debug --git https://github.com/knurling-rs/defmt --rev v0.2.0-with-qemu-run-ignore-version qemu-run
        ./test.sh
>>>>>>> 4bd7f502

  # Refs: https://github.com/rust-lang/crater/blob/9ab6f9697c901c4a44025cf0a39b73ad5b37d198/.github/workflows/bors.yml#L125-L149
  # bors.tech integration
  ci-success:
    name: ci
    if: ${{ success() }}
    needs:
      - host
      - cross
      - lint
      - mdbook
      - qemu-snapshot
    runs-on: ubuntu-20.04
    steps:
      - name: CI succeeded
        run: exit 0<|MERGE_RESOLUTION|>--- conflicted
+++ resolved
@@ -4,14 +4,10 @@
   push:
     branches: [main, staging, trying]
   pull_request:
-<<<<<<< HEAD
-    branches: [main]
-=======
     branches: [ main ]
   schedule:
     # runs 1 min after 2 or 1 AM (summer/winter) berlin time
     - cron: '1 0 * * *'
->>>>>>> 4bd7f502
 
 env:
   CARGO_TERM_COLOR: always
@@ -113,7 +109,6 @@
           - nightly
     runs-on: ubuntu-latest
     steps:
-<<<<<<< HEAD
       - uses: actions/checkout@v2
       - uses: actions-rs/toolchain@v1
         with:
@@ -133,29 +128,6 @@
           CARGO_TARGET_THUMBV7M_NONE_EABI_RUNNER: qemu-run
           QEMU_RUN_IGNORE_VERSION: 1
         run: cargo xtask test-snapshot
-=======
-    - uses: actions/checkout@v2
-    - uses: actions-rs/toolchain@v1
-      with:
-        profile: minimal
-        toolchain: ${{ matrix.rust }}
-        override: true
-        target: ${{ env.QEMU_TARGET }}
-    - name: Install dependencies
-      run: sudo apt-get update && sudo apt-get install qemu qemu-system-arm
-    - name: Build and Run QEMU tests
-      working-directory: firmware/qemu
-      run: ./test.sh
-    - name: Backward compatibility check against decoder v0.2.0
-      working-directory: firmware/qemu
-      env:
-        CARGO_TARGET_THUMBV7M_NONE_EABI_RUNNER: qemu-run
-        QEMU_RUN_IGNORE_VERSION: 1
-      run: |
-        cargo install --debug --git https://github.com/knurling-rs/defmt --rev v0.2.0-with-qemu-run-ignore-version qemu-run
-        ./test.sh
->>>>>>> 4bd7f502
-
   # Refs: https://github.com/rust-lang/crater/blob/9ab6f9697c901c4a44025cf0a39b73ad5b37d198/.github/workflows/bors.yml#L125-L149
   # bors.tech integration
   ci-success:
